/***********************************************************************************************************************
 *
 * Copyright (C) 2010 by the Stratosphere project (http://stratosphere.eu)
 *
 * Licensed under the Apache License, Version 2.0 (the "License"); you may not use this file except in compliance with
 * the License. You may obtain a copy of the License at
 *
 *     http://www.apache.org/licenses/LICENSE-2.0
 *
 * Unless required by applicable law or agreed to in writing, software distributed under the License is distributed on
 * an "AS IS" BASIS, WITHOUT WARRANTIES OR CONDITIONS OF ANY KIND, either express or implied. See the License for the
 * specific language governing permissions and limitations under the License.
 *
 **********************************************************************************************************************/

package eu.stratosphere.nephele.io;

import java.io.DataInput;
import java.io.DataOutput;
import java.io.EOFException;
import java.io.IOException;
import java.lang.reflect.Constructor;
import java.lang.reflect.InvocationTargetException;
import java.util.ArrayDeque;
import java.util.ArrayList;
import java.util.Iterator;
import java.util.List;

import org.apache.commons.logging.Log;
import org.apache.commons.logging.LogFactory;

import eu.stratosphere.nephele.event.task.AbstractTaskEvent;
import eu.stratosphere.nephele.execution.Environment;
import eu.stratosphere.nephele.io.channels.AbstractInputChannel;
import eu.stratosphere.nephele.io.channels.ChannelID;
import eu.stratosphere.nephele.io.channels.ChannelType;
import eu.stratosphere.nephele.io.channels.bytebuffered.FileInputChannel;
import eu.stratosphere.nephele.io.channels.bytebuffered.NetworkInputChannel;
import eu.stratosphere.nephele.io.channels.bytebuffered.InMemoryInputChannel;
import eu.stratosphere.nephele.io.compression.CompressionLevel;
import eu.stratosphere.nephele.jobgraph.JobID;
import eu.stratosphere.nephele.types.Record;
import eu.stratosphere.nephele.types.StringRecord;
import eu.stratosphere.nephele.util.ClassUtils;
import eu.stratosphere.nephele.util.EnumUtils;

/**
 * In Nephele input gates are a specialization of general gates and connect input channels and record readers. As
 * channels, input
 * gates are always parameterized to a specific type of record which they can transport. In contrast to output gates
 * input gates
 * can be associated with a {@link DistributionPattern} object which dictates the concrete wiring between two groups of
 * vertices.
 * <p>
 * This class is in general not thread-safe.
 * 
 * @author warneke
 * @param <T>
 *        the type of record that can be transported through this gate
 */
public class InputGate<T extends Record> extends AbstractGate<T> implements IOReadableWritable {

	/**
	 * The log object used for debugging.
	 */
	private static final Log LOG = LogFactory.getLog(InputGate.class);

	/**
	 * The deserializer used to construct records from byte streams.
	 */
	private final RecordDeserializer<T> deserializer;

	/**
	 * The list of input channels attached to this input gate.
	 */
	private final ArrayList<AbstractInputChannel<T>> inputChannels = new ArrayList<AbstractInputChannel<T>>();

	/**
	 * The distribution pattern to determine how to wire the channels.
	 */
	private final DistributionPattern distributionPattern;

	/**
	 * Queue with indices of channels that store at least one available record.
	 */
	private final ArrayDeque<Integer> availableChannels = new ArrayDeque<Integer>();

	/**
	 * The listener objects registered for this input gate.
	 */
	private InputGateListener[] inputGateListeners = null;

	/**
<<<<<<< HEAD
	 * The channel to read from next.
	 */
=======
	 * The listener object to be notified when a channel has at least one record available.
	 */
	private RecordAvailabilityListener<T> recordAvailabilityListener = null;

	/**
	 * If the value of this variable is set to <code>true</code>, the input gate is closed.
	 */
	private boolean isClosed = false;

	private final EventNotificationManager eventNotificationManager = new EventNotificationManager();

>>>>>>> 70816f5e
	private int channelToReadFrom = -1;

	/**
	 * The thread which executes the task connected to the input gate.
	 */
	private Thread executingThread = null;

	/**
	 * Constructs a new input gate.
	 * 
	 * @param jobID
	 *        the ID of the job this input gate belongs to
	 * @param gateID
	 *        the ID of the gate
	 * @param inputClass
	 *        the class of the record that can be transported through this gate
	 * @param index
	 *        the index assigned to this input gate at the {@link Environment} object
	 * @param distributionPattern
	 *        the distribution pattern to determine the concrete wiring between to groups of vertices
	 */
	public InputGate(final JobID jobID, final GateID gateID, final RecordDeserializer<T> deserializer, final int index,
			final DistributionPattern distributionPattern) {

		super(jobID, gateID, index);

		this.deserializer = deserializer;

		this.distributionPattern = (distributionPattern != null) ? distributionPattern
			: new BipartiteDistributionPattern();
	}

	/**
	 * Adds a new input channel to the input gate.
	 * 
	 * @param inputChannel
	 *        the input channel to be added.
	 */
	private void addInputChannel(AbstractInputChannel<T> inputChannel) {

		if (!this.inputChannels.contains(inputChannel)) {
			this.inputChannels.add(inputChannel);
		}
	}

	/**
	 * Removes the input channel with the given ID from the input gate if it exists.
	 * 
	 * @param inputChannelID
	 *        the ID of the channel to be removed
	 */
	public void removeInputChannel(ChannelID inputChannelID) {

		for (int i = 0; i < this.inputChannels.size(); i++) {

			final AbstractInputChannel<T> inputChannel = this.inputChannels.get(i);
			if (inputChannel.getID().equals(inputChannelID)) {
				this.inputChannels.remove(i);
				return;
			}
		}

		LOG.debug("Cannot find output channel with ID " + inputChannelID + " to remove");
	}

	/**
	 * Removes all input channels from the input gate.
	 */
	public void removeAllInputChannels() {

		this.inputChannels.clear();
	}

	public AbstractInputChannel<T> replaceChannel(ChannelID oldChannelID, ChannelType newChannelType) {

		AbstractInputChannel<T> oldInputChannel = null;

		for (int i = 0; i < this.inputChannels.size(); i++) {
			final AbstractInputChannel<T> inputChannel = this.inputChannels.get(i);
			if (inputChannel.getID().equals(oldChannelID)) {
				oldInputChannel = inputChannel;
				break;
			}
		}

		if (oldInputChannel == null) {
			return null;
		}

		AbstractInputChannel<T> newInputChannel = null;

		switch (newChannelType) {
		case FILE:
			newInputChannel = new FileInputChannel<T>(this, oldInputChannel.getChannelIndex(), deserializer,
				oldInputChannel.getID(), oldInputChannel.getCompressionLevel());
			break;
		case INMEMORY:
			newInputChannel = new InMemoryInputChannel<T>(this, oldInputChannel.getChannelIndex(), deserializer,
				oldInputChannel.getID(), oldInputChannel.getCompressionLevel());
			break;
		case NETWORK:
			newInputChannel = new NetworkInputChannel<T>(this, oldInputChannel.getChannelIndex(), deserializer,
				oldInputChannel.getID(), oldInputChannel.getCompressionLevel());
			break;
		default:
			LOG.error("Unknown input channel type");
			return null;
		}

		newInputChannel.setConnectedChannelID(oldInputChannel.getConnectedChannelID());

		this.inputChannels.set(newInputChannel.getChannelIndex(), newInputChannel);

		return newInputChannel;
	}

	/**
	 * Returns the {@link DistributionPattern} associated with this input gate.
	 * 
	 * @return the {@link DistributionPattern} associated with this input gate
	 */
	public DistributionPattern getDistributionPattern() {
		return this.distributionPattern;
	}

	/**
	 * {@inheritDoc}
	 */
	@Override
	public boolean isInputGate() {

		return true;
	}

	/**
	 * Returns the number of input channels associated with this input gate.
	 * 
	 * @return the number of input channels associated with this input gate
	 */
	public int getNumberOfInputChannels() {

		return this.inputChannels.size();
	}

	/**
	 * Returns the input channel from position <code>pos</code> of the gate's internal channel list.
	 * 
	 * @param pos
	 *        the position to retrieve the channel from
	 * @return the channel from the given position or <code>null</code> if such position does not exist.
	 */
	public AbstractInputChannel<T> getInputChannel(int pos) {

		if (pos < this.inputChannels.size()) {
			return this.inputChannels.get(pos);
		}

		return null;
	}

	/**
	 * Creates a new network input channel and assigns it to the input gate.
	 * 
	 * @param channelID
	 *        the channel ID to assign to the new channel, <code>null</code> to generate a new ID
	 * @param compressionLevel
	 *        the level of compression to be used for this channel
	 * @return the new network input channel
	 */
	public NetworkInputChannel<T> createNetworkInputChannel(ChannelID channelID, CompressionLevel compressionLevel) {

		final NetworkInputChannel<T> enic = new NetworkInputChannel<T>(this, this.inputChannels.size(), deserializer,
			channelID, compressionLevel);
		addInputChannel(enic);

		return enic;
	}

	/**
	 * Creates a new file input channel and assigns it to the input gate.
	 * 
	 * @param channelID
	 *        the channel ID to assign to the new channel, <code>null</code> to generate a new ID
	 * @param compressionLevel
	 *        the level of compression to be used for this channel
	 * @return the new file input channel
	 */
	public FileInputChannel<T> createFileInputChannel(ChannelID channelID, CompressionLevel compressionLevel) {

		final FileInputChannel<T> efic = new FileInputChannel<T>(this, this.inputChannels.size(), deserializer,
			channelID, compressionLevel);
		addInputChannel(efic);

		return efic;
	}

	/**
	 * Creates a new in-memory input channel and assigns it to the input gate.
	 * 
	 * @param channelID
	 *        the channel ID to assign to the new channel, <code>null</code> to generate a new ID
	 * @param compressionLevel
	 *        the level of compression to be used for this channel
	 * @return the new in-memory input channel
	 */
	public InMemoryInputChannel<T> createInMemoryInputChannel(ChannelID channelID, CompressionLevel compressionLevel) {

		final InMemoryInputChannel<T> eimic = new InMemoryInputChannel<T>(this, this.inputChannels.size(),
			deserializer, channelID, compressionLevel);
		addInputChannel(eimic);

		return eimic;
	}

	/**
	 * Reads a record from one of the associated input channels. The channels are
	 * chosen in a way so that channels with available records are preferred.
	 * The operation may block until at least one of the associated input channel
	 * is able to provide a record.
	 * 
	 * @return the record read from one of the input channels or <code>null</code> if all channels are already closed.
	 * @throws ExecutionFailureException
	 *         thrown if an error occurred while reading the channels
	 */

	public T readRecord(final T target) throws IOException, InterruptedException {

		T record = null;

		if (this.executingThread == null) {
			this.executingThread = Thread.currentThread();
		}

		if (this.executingThread.isInterrupted()) {
			throw new InterruptedException();
		}

		while (true) {

			if (this.channelToReadFrom == -1) {

				if (this.isClosed()) {
					return null;
				}

				this.channelToReadFrom = waitForAnyChannelToBecomeAvailable();
			}
			try {
				record = this.getInputChannel(this.channelToReadFrom).readRecord(target);
			} catch (EOFException e) {
				// System.out.println("### Caught EOF exception at channel " + channelToReadFrom + "(" +
				// this.getInputChannel(channelToReadFrom).getType().toString() + ")");
				if (this.isClosed()) {
					this.channelToReadFrom = -1;
					return null;
				}
			}

			if (record != null) {
				break;
			} else {
				this.channelToReadFrom = -1;
			}
		}

		return record;
	}

	/**
	 * Notify the gate that the channel with the given index has
	 * at least one record available.
	 */
	public void notifyRecordIsAvailable(int channelIndex) {

		synchronized (this.availableChannels) {

			this.availableChannels.add(Integer.valueOf(channelIndex));
			this.availableChannels.notify();

			if (this.recordAvailabilityListener != null) {
				this.recordAvailabilityListener.reportRecordAvailability(this);
			}
		}
	}

	/**
	 * This method returns the index of a channel which has at least
	 * one record available. The method may block until at least one
	 * channel has become ready.
	 * 
	 * @return the index of the channel which has at least one record available
	 */
	public int waitForAnyChannelToBecomeAvailable() throws InterruptedException {

		synchronized (this.availableChannels) {

			while (this.availableChannels.isEmpty()) {

				// notify the listener objects
				if (this.inputGateListeners != null) {
					for (int i = 0; i < this.inputGateListeners.length; ++i) {
						this.inputGateListeners[i].waitingForAnyChannel();
					}
				}
				this.availableChannels.wait();
			}

			return this.availableChannels.removeFirst().intValue();
		}
	}

	// TODO: See if type safety can be improved here
	/**
	 * {@inheritDoc}
	 */
	@SuppressWarnings("unchecked")
	@Override
	public void read(DataInput in) throws IOException {

		super.read(in);

		final int numInputChannels = in.readInt();

		for (int i = 0; i < numInputChannels; i++) {

			final ChannelID channelID = new ChannelID();
			channelID.read(in);
			final CompressionLevel compressionLevel = EnumUtils.readEnum(in, CompressionLevel.class);

			final String className = StringRecord.readString(in);
			Class<? extends IOReadableWritable> c = null;
			try {
				c = ClassUtils.getRecordByName(className);
			} catch (ClassNotFoundException e) {
				LOG.error(e);
			}

			if (c == null) {
				throw new IOException("Class is null!");
			}

			AbstractInputChannel<T> eic = null;
			try {
				final Constructor<AbstractInputChannel<T>> constructor = (Constructor<AbstractInputChannel<T>>) c
						.getDeclaredConstructor(this.getClass(), int.class, RecordDeserializer.class, ChannelID.class,
							CompressionLevel.class);
				if (constructor == null) {
					throw new IOException("Constructor is null!");
				}
				constructor.setAccessible(true);
				eic = constructor.newInstance(this, i, deserializer, channelID, compressionLevel);
			} catch (SecurityException e) {
				LOG.error(e);
			} catch (NoSuchMethodException e) {
				LOG.error(e);
			} catch (IllegalArgumentException e) {
				LOG.error(e);
			} catch (InstantiationException e) {
				LOG.error(e);
			} catch (IllegalAccessException e) {
				LOG.error(e);
			} catch (InvocationTargetException e) {
				LOG.error(e);
			}
			if (eic == null) {
				throw new IOException("Created input channel is null!");
			}

			eic.read(in);
			addInputChannel(eic);
		}
	}

	/**
	 * {@inheritDoc}
	 */
	@Override
	public void write(DataOutput out) throws IOException {

		super.write(out);

		// Connected input channels
		out.writeInt(this.getNumberOfInputChannels());
		for (int i = 0; i < getNumberOfInputChannels(); i++) {
			getInputChannel(i).getID().write(out);
			EnumUtils.writeEnum(out, getInputChannel(i).getCompressionLevel());
			StringRecord.writeString(out, getInputChannel(i).getClass().getName());
			getInputChannel(i).write(out);
		}

	}

	/**
	 * {@inheritDoc}
	 */
	@Override
	public boolean isClosed() throws IOException, InterruptedException {

		if (this.isClosed) {
			return true;
		}

		for (int i = 0; i < this.getNumberOfInputChannels(); i++) {
			final AbstractInputChannel<T> inputChannel = this.inputChannels.get(i);
			if (!inputChannel.isClosed()) {
				return false;
			}
		}

		this.isClosed = true;

		return true;
	}

	/**
	 * Immediately closes the input gate and all its input channels. The corresponding
	 * output channels are notified. Any remaining records in any buffers or queue is considered
	 * irrelevant and is discarded.
	 * 
	 * @throws IOException
	 *         thrown if an I/O error occurs while closing the gate
	 * @throws InterruptedException
	 *         thrown if the thread is interrupted while waiting for the gate to be closed
	 */
	public void close() throws IOException, InterruptedException {

		for (int i = 0; i < this.getNumberOfInputChannels(); i++) {
			final AbstractInputChannel<T> inputChannel = this.inputChannels.get(i);
			inputChannel.close();
		}

	}

	/**
	 * Returns the list of InputChannels that feed this RecordReader
	 * 
	 * @return the list of InputChannels that feed this RecordReader
	 */
	public List<AbstractInputChannel<T>> getInputChannels() {
		return inputChannels;
	}

	/**
	 * Registers a new listener object for this input gate.
	 * 
	 * @param inputGateListener
	 *        the listener object to register
	 */
	public void registerInputGateListener(InputGateListener inputGateListener) {

		if (this.inputGateListeners == null) {
			this.inputGateListeners = new InputGateListener[1];
			this.inputGateListeners[0] = inputGateListener;
		} else {
			InputGateListener[] tmp = this.inputGateListeners;
			this.inputGateListeners = new InputGateListener[tmp.length + 1];
			System.arraycopy(tmp, 0, this.inputGateListeners, 0, tmp.length);
			this.inputGateListeners[tmp.length] = inputGateListener;
		}
	}

	/**
	 * {@inheritDoc}
	 */
	@Override
	public String toString() {
		return "Input " + super.toString();
	}

	/**
	 * {@inheritDoc}
	 */
	@Override
	public void publishEvent(AbstractTaskEvent event) throws IOException, InterruptedException {

		// Copy event to all connected channels
		final Iterator<AbstractInputChannel<T>> it = this.inputChannels.iterator();
		while (it.hasNext()) {
			it.next().transferEvent(event);
		}
	}

	/**
	 * Returns the {@link RecordDeserializer} used by this input gate.
	 * 
	 * @return the {@link RecordDeserializer} used by this input gate
	 */
	public RecordDeserializer<T> getRecordDeserializer() {

		return this.deserializer;
	}

	/**
	 * {@inheritDoc}
	 */
	@Override
	public void releaseAllChannelResources() {

		final Iterator<AbstractInputChannel<T>> it = this.inputChannels.iterator();
		while (it.hasNext()) {
			it.next().releaseResources();
		}
	}

	boolean hasRecordAvailable() throws IOException {

		if (this.channelToReadFrom == -1) {

			if (this.isClosed()) {
				return true;
			}

			synchronized (this.availableChannels) {

				return !(this.availableChannels.isEmpty());
			}
		}

		return true;
	}

	void registerRecordAvailabilityListener(final RecordAvailabilityListener<T> listener) {

		synchronized (this.availableChannels) {

			if (this.recordAvailabilityListener != null) {
				throw new IllegalStateException(this.recordAvailabilityListener
					+ " is already registered as a record availability listener");
			}

			this.recordAvailabilityListener = listener;
		}
	}
}<|MERGE_RESOLUTION|>--- conflicted
+++ resolved
@@ -90,23 +90,21 @@
 	 */
 	private InputGateListener[] inputGateListeners = null;
 
-	/**
-<<<<<<< HEAD
+
+	 * The listener object to be notified when a channel has at least one record available.
+	 */
+	private RecordAvailabilityListener<T> recordAvailabilityListener = null;
+
+	/**
+	 * If the value of this variable is set to <code>true</code>, the input gate is closed.
+	 */
+	private boolean isClosed = false;
+
+	private final EventNotificationManager eventNotificationManager = new EventNotificationManager();
+
+	/**
 	 * The channel to read from next.
 	 */
-=======
-	 * The listener object to be notified when a channel has at least one record available.
-	 */
-	private RecordAvailabilityListener<T> recordAvailabilityListener = null;
-
-	/**
-	 * If the value of this variable is set to <code>true</code>, the input gate is closed.
-	 */
-	private boolean isClosed = false;
-
-	private final EventNotificationManager eventNotificationManager = new EventNotificationManager();
-
->>>>>>> 70816f5e
 	private int channelToReadFrom = -1;
 
 	/**
